--- conflicted
+++ resolved
@@ -143,12 +143,7 @@
         if (!attrib.texcoords.empty() && 2 * idx.texcoord_index + 1 < int(attrib.texcoords.size())) {
           tinyobj::real_t tx = attrib.texcoords[2 * idx.texcoord_index + 0];
           tinyobj::real_t ty = attrib.texcoords[2 * idx.texcoord_index + 1];
-<<<<<<< HEAD
-          // Flip the Y coordinate because OBJ uses a different convention for where (0, 0) is.
-          mesh.triangle_uvs_.push_back(Eigen::Vector2d(tx, 1.0 - ty));
-=======
           mesh.triangle_uvs_.push_back(Eigen::Vector2d(tx, 1.0f - ty));
->>>>>>> 6086066a
         }
       }
       mesh.triangles_.push_back(facet);
@@ -168,11 +163,6 @@
     mesh.triangle_uvs_.clear();
   }
 
-<<<<<<< HEAD
-  auto textureLoader = [&mtl_base_path, texture_load_mode](std::string &relativePath) {
-    auto image = io::CreateImageFromFile(mtl_base_path + relativePath, texture_load_mode);
-    return image->HasData() ? image : std::shared_ptr<geometry::Image>();
-=======
   auto textures = std::list<std::pair<std::string, geometry::Image>>();
   auto already_loaded_textures = std::map<std::string /* relative path */, unsigned int /* index into geometry::TriangleMesh::textures_ */>();
   auto reference_texture = [&](const std::string &relative_path) {
@@ -185,7 +175,7 @@
     }
     const auto absolute_path = mtl_base_path + relative_path;
     auto image = geometry::Image();
-    io::ReadImage(absolute_path, image);
+    io::ReadImage(absolute_path, image, texture_load_mode);
     if (!image.HasData()) {
       return (std::optional<unsigned int>());
     }
@@ -194,7 +184,6 @@
     const auto texture_name = utility::filesystem::GetFileNameWithoutExtension(utility::filesystem::GetFileNameWithoutDirectory(relative_path));
     textures.push_back(std::make_pair(texture_name, std::move(image)));
     return (std::make_optional(texture_index));
->>>>>>> 6086066a
   };
 
   using MaterialParameter = geometry::TriangleMesh::Material::MaterialParameter;
@@ -213,43 +202,12 @@
       meshMaterial.baseColor = MaterialParameter::CreateRGB(1.0f, 1.0f, 1.0f);
     }
 
-<<<<<<< HEAD
-    if (!material.normal_texname.empty()) {
-      meshMaterial.normalMap = textureLoader(material.normal_texname);
-    } else if (!material.bump_texname.empty()) {
-      // try bump, because there is often a misunderstanding of
-      // what bump map or normal map is
-      meshMaterial.normalMap = textureLoader(material.bump_texname);
-    }
-
-    if (!material.ambient_occlusion_texname.empty()) {
-      meshMaterial.ambientOcclusion = textureLoader(material.ambient_occlusion_texname);
-    }
-
-    if (!material.diffuse_texname.empty()) {
-      meshMaterial.albedo = textureLoader(material.diffuse_texname);
-      mesh.textures_names_.push_back(material.diffuse_texname);
-
-      // Legacy texture map support
-      if (meshMaterial.albedo) {
-        mesh.textures_.push_back(*meshMaterial.albedo);
-      }
-    }
-
-    if (!material.metallic_texname.empty()) {
-      meshMaterial.metallic = textureLoader(material.metallic_texname);
-    }
-
-    if (!material.roughness_texname.empty()) {
-      meshMaterial.roughness = textureLoader(material.roughness_texname);
-=======
     meshMaterial.normalMap = reference_texture(!material.normal_texname.empty() ? material.normal_texname : material.bump_texname);
     meshMaterial.ambientOcclusion = reference_texture(material.ambient_occlusion_texname);
     meshMaterial.gltfExtras.texture_idx = reference_texture(material.diffuse_texname);
     meshMaterial.metallic = reference_texture(material.metallic_texname);
     meshMaterial.roughness = reference_texture(material.roughness_texname);
     if (meshMaterial.roughness.has_value()) {
->>>>>>> 6086066a
       std::cout << "Loaded roughness from OBJ file " << std::endl;
     }
     meshMaterial.reflectance = reference_texture(material.sheen_texname);
