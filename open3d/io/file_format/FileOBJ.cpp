--- conflicted
+++ resolved
@@ -192,15 +192,6 @@
   for (auto &material : materials) {
     auto meshMaterial = geometry::TriangleMesh::Material();
 
-<<<<<<< HEAD
-    meshMaterial.baseColor = MaterialParameter::CreateRGB(material.diffuse[0], material.diffuse[1], material.diffuse[2]);
-    meshMaterial.normalMap = reference_texture(material.normal_texname.empty() ? material.bump_texname : material.normal_texname);
-    meshMaterial.ambientOcclusion = reference_texture(material.ambient_occlusion_texname);
-    meshMaterial.gltfExtras.texture_idx = reference_texture(material.diffuse_texname);
-    meshMaterial.metallic = reference_texture(material.metallic_texname);
-    meshMaterial.roughness = reference_texture(material.roughness_texname);
-    meshMaterial.reflectance = reference_texture(material.sheen_texname);
-=======
     if (material.diffuse_texname.empty()) {
       // Only set baseColor if there's no diffuse texture.
       // In mtl files, if both a constant Kd and a texture map_Kd are specified, the constant is taken to mean the
@@ -210,40 +201,34 @@
     }
 
     if (!material.normal_texname.empty()) {
-      meshMaterial.normalMap = textureLoader(material.normal_texname)->FlipVertical();
+      meshMaterial.normalMap = reference_texture(material.normal_texname);
     } else if (!material.bump_texname.empty()) {
       // try bump, because there is often a misunderstanding of
       // what bump map or normal map is
-      meshMaterial.normalMap = textureLoader(material.bump_texname)->FlipVertical();
+      meshMaterial.normalMap = reference_texture(material.bump_texname);
     }
 
     if (!material.ambient_occlusion_texname.empty()) {
-      meshMaterial.ambientOcclusion = textureLoader(material.ambient_occlusion_texname)->FlipVertical();
+      meshMaterial.ambientOcclusion = reference_texture(material.ambient_occlusion_texname);
     }
 
     if (!material.diffuse_texname.empty()) {
-      meshMaterial.albedo = textureLoader(material.diffuse_texname)->FlipVertical();
+      meshMaterial.gltfExtras.texture_idx = reference_texture(material.diffuse_texname);
       mesh.textures_names_.push_back(material.diffuse_texname);
-
-      // Legacy texture map support
-      if (meshMaterial.albedo) {
-        mesh.textures_.push_back(*meshMaterial.albedo);
-      }
     }
 
     if (!material.metallic_texname.empty()) {
-      meshMaterial.metallic = textureLoader(material.metallic_texname);
+      meshMaterial.metallic = reference_texture(material.metallic_texname);
     }
 
     if (!material.roughness_texname.empty()) {
-      meshMaterial.roughness = textureLoader(material.roughness_texname)->FlipVertical();
+      meshMaterial.roughness = reference_texture(material.roughness_texname);
       std::cout << "Loaded roughness from OBJ file " << std::endl;
     }
 
     if (!material.sheen_texname.empty()) {
-      meshMaterial.reflectance = textureLoader(material.sheen_texname);
-    }
->>>>>>> 4f7cc34b
+      meshMaterial.reflectance = reference_texture(material.sheen_texname);
+    }
 
     // NOTE: We want defaults of 0.0 and 1.0 for baseMetallic and
     // baseRoughness respectively but 0.0 is a valid value for both and
